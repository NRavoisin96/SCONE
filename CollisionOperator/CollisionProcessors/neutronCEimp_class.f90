module neutronCEimp_class

  use numPrecision
  use endfConstants
  use universalVariables
  use genericProcedures,             only : fatalError, rotateVector, numToChar
  use dictionary_class,              only : dictionary
  use RNG_class,                     only : RNG

  ! Particle types
  use particle_class,                only : particle, particleState, printType, P_NEUTRON
  use particleDungeon_class,         only : particleDungeon

  ! Abstarct interface
  use collisionProcessor_inter,      only : collisionProcessor, collisionData ,init_super => init

  ! Nuclear Data Interfaces
  use nuclearDataReg_mod,            only : ndReg_getNeutronCE => getNeutronCE
  use nuclearDatabase_inter,         only : nuclearDatabase
  use ceNeutronDatabase_inter,       only : ceNeutronDatabase
  use ceNeutronMaterial_class,       only : ceNeutronMaterial, ceNeutronMaterial_CptrCast
  use ceNeutronNuclide_inter,        only : ceNeutronNuclide, ceNeutronNuclide_CptrCast

  ! Nuclear reactions
  use reactionHandle_inter,          only : reactionHandle
  use uncorrelatedReactionCE_inter,  only : uncorrelatedReactionCE, uncorrelatedReactionCE_CptrCast
  use neutronScatter_class,          only : neutronScatter, neutronScatter_TptrCast
  use fissionCE_class,               only : fissionCE, fissionCE_TptrCast

  ! Geometry
  use geometryReg_mod,               only : gr_fieldIdx => fieldIdx, gr_fieldPtr => fieldPtr
  use weightWindowsField_class,      only : weightWindowsField, weightWindowsField_TptrCast

  ! Cross-Section Packages
  use neutronXsPackages_class,       only : neutronMicroXSs

  ! Scattering procedures
  use scatteringKernels_func, only : asymptoticScatter, targetVelocity_constXS, &
                                     asymptoticInelasticScatter
  implicit none
  private

  !!
  !! Standard scalar collision processor for CE neutrons
  !!   -> Preforms implicit or analog fission site generation
  !!   -> Preforms implicit or analog capture
  !!   -> Treats fission as capture (only implicit generation of 2nd-ary neutrons)
  !!   -> Does not create secondary non-neutron projectiles
  !!
  !! Settings:
  !!  minE    -> minimum energy cut-off [MeV] (default = 1.0E-11)
  !!  maxE    -> maximum energy. Higher energies are set to maximum (not re-rolled) [MeV]
  !!             (default = 20.0)
  !!  minWgt  -> minimum particle weight for rouletting (optional)
  !!  maxWgt  -> maximum particle weight for splitting (optional)
  !!  avgWgt  -> weight of a particle on surviving splitting (optional)
  !!  impAbs  -> is implicit capture performed? (off by default)
  !!  impGen  -> are fission sites generated implicitly? (on by default)
<<<<<<< HEAD
  !!  tresh_E -> Energy treshold for explicit treatment of target nuclide movement [-].
  !!             Target movment is sampled if neutron energy E < kT * tresh_E where
  !!             kT is target material temperature in [MeV]. (default = 400.0)
  !!  tresh_A -> Mass treshold for explicit tratment of target nuclide movement [Mn].
  !!             Target movment is sampled if target mass A < tresh_A. (default = 1.0)
  !!  splitting -> splits particles above certain weight (off by default)
  !!  roulette  -> roulettes particles below certain weight (off by defautl)
  !!  weightWindows  -> uses a weight windows field (off by default)
  !!
  !! Sample dictionary input:
  !!   collProcName {
  !!   type            neutronCEimp;
  !!   #minEnergy      <real>;#
  !!   #maxEnergy      <real>;#
  !!   #energyTreshold <real>;#
  !!   #massTreshold   <real>;#
  !!   #splitting      <logical>;#
  !!   #roulette       <logical>;#
  !!   #minWgt         <real>;#
  !!   #maxWgt         <real>;#
  !!   #avgWgt         <real>;#
  !!   #impAbs         <logical>;#
  !!   #impGen         <logical>;#
  !!   #weightWindows  <logical>;#
=======
  !!  splitting -> splits particles above certain weight (on by default)
  !!  roulette  -> roulettes particles below certain weight (off by defautl)
  !!  thresh_E -> Energy threshold for explicit treatment of target nuclide movement [-].
  !!              Target movment is sampled if neutron energy E < kT * thresh_E where
  !!              kT is target material temperature in [MeV]. (default = 400.0)
  !!  thresh_A -> Mass threshold for explicit tratment of target nuclide movement [Mn].
  !!              Target movment is sampled if target mass A < thresh_A. (default = 1.0)
  !!
  !! Sample dictionary input:
  !!   collProcName {
  !!   type             neutronCEimp;
  !!   #minEnergy       <real>;#
  !!   #maxEnergy       <real>;#
  !!   #energyThreshold <real>;#
  !!   #massThreshold   <real>;#
  !!   #splitting       <logical>;#
  !!   #roulette        <logical>;#
  !!   #minWgt          <real>;#
  !!   #maxWgt          <real>;#
  !!   #avgWgt          <real>;#
  !!   #impAbs          <logical>;#
  !!   #impGen          <logical>;#
>>>>>>> 73f865c0
  !!   }
  !!
  type, public, extends(collisionProcessor) :: neutronCEimp
    private
    !! Nuclear Data block pointer -> public so it can be used by subclasses (protected member)
    class(ceNeutronDatabase), pointer, public :: xsData => null()
    class(ceNeutronMaterial), pointer, public :: mat    => null()
    class(ceNeutronNuclide),  pointer, public :: nuc    => null()

    !! Settings - private
    real(defReal) :: minE
    real(defReal) :: maxE
    real(defReal) :: minWgt
    real(defReal) :: maxWgt
    real(defReal) :: avWgt
    real(defReal) :: thresh_E
    real(defReal) :: thresh_A
    ! Variance reduction options
    logical(defBool) :: weightWindows
    logical(defBool) :: splitting
    logical(defBool) :: roulette
    logical(defBool) :: implicitAbsorption ! Prevents particles dying through capture
    logical(defBool) :: implicitSites ! Generates fission sites on every fissile collision

    type(weightWindowsField), pointer :: weightWindowsMap

  contains
    ! Initialisation procedure
    procedure :: init

    ! Implementation of customisable procedures
    procedure :: sampleCollision
    procedure :: implicit
    procedure :: elastic
    procedure :: inelastic
    procedure :: capture
    procedure :: fission
    procedure :: cutoffs

    ! Local procedures
    procedure,private :: scatterFromFixed
    procedure,private :: scatterFromMoving
    procedure,private :: scatterInLAB

    ! Variance reduction procedures
    procedure, private :: split
    procedure, private :: russianRoulette
  end type neutronCEimp

contains

  !!
  !! Initialise from dictionary
  !!
  subroutine init(self, dict)
    class(neutronCEimp), intent(inout) :: self
    class(dictionary), intent(in)      :: dict
    integer(shortInt)                  :: idx
    character(100), parameter :: Here = 'init (neutronCEimp_class.f90)'

    ! Call superclass
    call init_super(self, dict)

    ! Read settings for neutronCEimp
    ! Maximum and minimum energy
    call dict % getOrDefault(self % minE,'minEnergy',1.0E-11_defReal)
    call dict % getOrDefault(self % maxE,'maxEnergy',20.0_defReal)

    ! Thermal scattering kernel thresholds
    call dict % getOrDefault(self % thresh_E, 'energyThreshold', 400.0_defReal)
    call dict % getOrDefault(self % thresh_A, 'massThreshold', 1.0_defReal)

    ! Obtain settings for variance reduction
    call dict % getOrDefault(self % weightWindows,'weightWindows', .false.)
    call dict % getOrDefault(self % splitting,'split', .false.)
    call dict % getOrDefault(self % roulette,'roulette', .false.)
    call dict % getOrDefault(self % minWgt,'minWgt',0.25_defReal)
    call dict % getOrDefault(self % maxWgt,'maxWgt',1.25_defReal)
    call dict % getOrDefault(self % avWgt,'avWgt',0.5_defReal)
    call dict % getOrDefault(self % implicitAbsorption,'impAbs', .false.)
    call dict % getOrDefault(self % implicitSites,'impGen', .true.)

    ! Verify settings
    if( self % minE < ZERO ) call fatalError(Here,'-ve minEnergy')
    if( self % maxE < ZERO ) call fatalError(Here,'-ve maxEnergy')
    if( self % minE >= self % maxE) call fatalError(Here,'minEnergy >= maxEnergy')
    if( self % thresh_E < 0) call fatalError(Here,' -ve energyThreshold')
    if( self % thresh_A < 0) call fatalError(Here,' -ve massThreshold')

    if (self % splitting) then
      if (self % maxWgt < 2 * self % minWgt) call fatalError(Here,&
              'Upper weight bound must be at least twice the lower weight bound')
    end if

    if (self % implicitAbsorption) then
      if (.not.self % roulette) call fatalError(Here,&
         'Must use Russian roulette when using implicit absorption')
      if (.not.self % implicitSites) call fatalError(Here,&
         'Must generate fission sites implicitly when using implicit absorption')
    end if

    ! Sets up the weight windows field
    if (self % weightWindows) then
      idx = gr_fieldIdx(nameWW)
      self % weightWindowsMap => weightWindowsField_TptrCast(gr_fieldPtr(idx))
    end if

  end subroutine init

  !!
  !! Samples collision without any implicit treatment
  !!
  subroutine sampleCollision(self, p, collDat, thisCycle, nextCycle)
    class(neutronCEimp), intent(inout)   :: self
    class(particle), intent(inout)       :: p
    type(collisionData), intent(inout)   :: collDat
    class(particleDungeon),intent(inout) :: thisCycle
    class(particleDungeon),intent(inout) :: nextCycle
    type(neutronMicroXSs)                :: microXSs
    real(defReal)                        :: r
    character(100),parameter :: Here = 'sampleCollision (neutronCEimp_class.f90)'

    ! Verify that particle is CE neutron
    if(p % isMG .or. p % type /= P_NEUTRON) then
      call fatalError(Here, 'Supports only CE Neutron. Was given MG '//printType(p % type))
    end if

    ! Verify and load nuclear data pointer
    self % xsData => ndReg_getNeutronCE()
    if(.not.associated(self % xsData)) call fatalError(Here, 'There is no active Neutron CE data!')

    ! Verify and load material pointer
    self % mat => ceNeutronMaterial_CptrCast( self % xsData % getMaterial( p % matIdx()))
    if(.not.associated(self % mat)) call fatalError(Here, 'Material is not ceNeutronMaterial')

    ! Select collision nuclide
    collDat % nucIdx = self % mat % sampleNuclide(p % E, p % pRNG)

    self % nuc => ceNeutronNuclide_CptrCast(self % xsData % getNuclide(collDat % nucIdx))
    if(.not.associated(self % mat)) call fatalError(Here, 'Failed to retive CE Neutron Nuclide')

    ! Select Main reaction channel
    call self % nuc % getMicroXSs(microXss, p % E, p % pRNG)
    r = p % pRNG % get()
    collDat % MT = microXss % invert(r)

  end subroutine sampleCollision

  !!
  !! Perform implicit treatment
  !!
  subroutine implicit(self, p, collDat, thisCycle, nextCycle)
    class(neutronCEimp), intent(inout)   :: self
    class(particle), intent(inout)       :: p
    type(collisionData), intent(inout)   :: collDat
    class(particleDungeon),intent(inout) :: thisCycle
    class(particleDungeon),intent(inout) :: nextCycle
    type(fissionCE), pointer             :: fission
    type(neutronMicroXSs)                :: microXSs
    type(particleState)                  :: pTemp
    real(defReal),dimension(3)           :: r, dir
    integer(shortInt)                    :: n, i
    real(defReal)                        :: wgt, w0, rand1, E_out, mu, phi
    real(defReal)                        :: sig_nufiss, sig_tot, k_eff, &
                                            sig_scatter, totalElastic
    logical(defBool)                     :: fiss_and_implicit
    character(100),parameter             :: Here = 'implicit (neutronCEimp_class.f90)'

    ! Generate fission sites if nuclide is fissile
    fiss_and_implicit = self % nuc % isFissile() .and. self % implicitSites
    if (fiss_and_implicit) then
      ! Obtain required data
      wgt   = p % w                ! Current weight
      w0    = p % preHistory % wgt ! Starting weight
      k_eff = p % k_eff            ! k_eff for normalisation
      rand1 = p % pRNG % get()     ! Random number to sample sites

      call self % nuc % getMicroXSs(microXSs, p % E, p % pRNG)
      sig_nufiss = microXSs % nuFission
      sig_tot    = microXSs % total

      ! Sample number of fission sites generated
      ! Support -ve weight particles
      n = int(abs( (wgt * sig_nufiss) / (w0 * sig_tot * k_eff)) + rand1, shortInt)

      ! Shortcut particle generation if no particles were sampled
      if (n < 1) return

      ! Get fission Reaction
      fission => fissionCE_TptrCast(self % xsData % getReaction(N_FISSION, collDat % nucIdx))
      if(.not.associated(fission)) call fatalError(Here, "Failed to get fissionCE")

      ! Store new sites in the next cycle dungeon
      wgt =  sign(w0, wgt)
      r   = p % rGlobal()

      do i=1,n
        call fission % sampleOut(mu, phi, E_out, p % E, p % pRNG)
        dir = rotateVector(p % dirGlobal(), mu, phi)

        if (E_out > self % maxE) E_out = self % maxE

        ! Copy extra detail from parent particle (i.e. time, flags ect.)
        pTemp       = p

        ! Overwrite position, direction, energy and weight
        pTemp % r   = r
        pTemp % dir = dir
        pTemp % E   = E_out
        pTemp % wgt = wgt

        call nextCycle % detain(pTemp)
      end do
    end if

    ! Perform implicit absorption
    if (self % implicitAbsorption) then
      if(.not.fiss_and_implicit) then
        call self % nuc % getMicroXSs(microXSs, p % E, p % pRNG)
      end if
      sig_scatter  = microXSs % elasticScatter + microXSs % inelasticScatter
      sig_tot      = microXSs % total
      p % w        = p % w * sig_scatter/sig_tot
      ! Sample between elastic and inelastic
      totalElastic = microXSs % elasticScatter + microXSs % inelasticScatter
      if (p % pRNG % get() < microXSs % elasticScatter/totalElastic) then
        collDat % MT = N_N_elastic
      else
        collDat % MT = N_N_inelastic
      end if
    end if

  end subroutine implicit

  !!
  !! Process capture reaction
  !!
  subroutine capture(self, p, collDat, thisCycle, nextCycle)
    class(neutronCEimp), intent(inout)   :: self
    class(particle), intent(inout)       :: p
    type(collisionData), intent(inout)   :: collDat
    class(particleDungeon),intent(inout) :: thisCycle
    class(particleDungeon),intent(inout) :: nextCycle

    p % isDead =.true.

  end subroutine capture

  !!
  !! Process fission reaction
  !!
  subroutine fission(self, p, collDat, thisCycle, nextCycle)
    class(neutronCEimp), intent(inout)   :: self
    class(particle), intent(inout)       :: p
    type(collisionData), intent(inout)   :: collDat
    class(particleDungeon),intent(inout) :: thisCycle
    class(particleDungeon),intent(inout) :: nextCycle
    type(neutronMicroXSs)                :: microXSs
    type(fissionCE), pointer             :: fiss
    type(particleState)                  :: pTemp
    real(defReal),dimension(3)           :: r, dir
    integer(shortInt)                    :: n, i
    real(defReal)                        :: wgt, w0, rand1, E_out, mu, phi
    real(defReal)                        :: sig_nufiss, sig_fiss, k_eff
    character(100),parameter             :: Here = 'fission (neutronCEimp_class.f90)'

    if (.not.self % implicitSites) then
      ! Obtain required data
      wgt   = p % w                ! Current weight
      w0    = p % preHistory % wgt ! Starting weight
      k_eff = p % k_eff            ! k_eff for normalisation
      rand1 = p % pRNG % get()     ! Random number to sample sites

      call self % nuc % getMicroXSs(microXSs, p % E, p % pRNG)
      sig_nufiss = microXSs % nuFission
      sig_fiss   = microXSs % fission

      ! Sample number of fission sites generated
      ! Support -ve weight particles
      ! Note change of denominator (sig_fiss) wrt implicit generation
      n = int(abs( (wgt * sig_nufiss) / (w0 * sig_fiss * k_eff)) + rand1, shortInt)

      ! Shortcut particle generation if no particles were sampled
      if (n < 1) return

      ! Get fission Reaction
      fiss => fissionCE_TptrCast(self % xsData % getReaction(N_FISSION, collDat % nucIdx))
      if(.not.associated(fiss)) call fatalError(Here, "Failed to get fissionCE")

      ! Store new sites in the next cycle dungeon
      wgt =  sign(w0, wgt)
      r   = p % rGlobal()

      do i=1,n
        call fiss % sampleOut(mu, phi, E_out, p % E, p % pRNG)
        dir = rotateVector(p % dirGlobal(), mu, phi)

        if (E_out > self % maxE) E_out = self % maxE

        ! Copy extra detail from parent particle (i.e. time, flags ect.)
        pTemp       = p

        ! Overwrite position, direction, energy and weight
        pTemp % r   = r
        pTemp % dir = dir
        pTemp % E   = E_out
        pTemp % wgt = wgt

        call nextCycle % detain(pTemp)
      end do
    end if

    p % isDead =.true.

  end subroutine fission

  !!
  !! Process elastic scattering
  !!
  !! All CE elastic scattering happens in the CM frame
  !!
  subroutine elastic(self, p, collDat, thisCycle, nextCycle)
    class(neutronCEimp), intent(inout)     :: self
    class(particle), intent(inout)         :: p
    type(collisionData), intent(inout)     :: collDat
    class(particleDungeon),intent(inout)   :: thisCycle
    class(particleDungeon),intent(inout)   :: nextCycle
    class(uncorrelatedReactionCE), pointer :: reac
    logical(defBool)                       :: isFixed
    character(100),parameter :: Here = 'elastic (neutronCEimp_class.f90)'

    ! Get reaction
    reac => uncorrelatedReactionCE_CptrCast( self % xsData % getReaction(collDat % MT, collDat % nucIdx))
    if(.not.associated(reac)) call fatalError(Here,'Failed to get elastic neutron scatter')

    ! Scatter particle
    collDat % A =  self % nuc % getMass()
    collDat % kT = self % nuc % getkT()

    isFixed = (p % E > collDat % kT * self % thresh_E) .and. (collDat % A > self % thresh_A)

    ! Apply criterion for Free-Gas vs Fixed Target scattering
    if (.not. reac % inCMFrame()) then
      call self % scatterInLAB(p, collDat, reac)
    elseif (isFixed) then
      call self % scatterFromFixed(p, collDat, reac)
    else
      call self % scatterFromMoving(p, collDat, reac)
    end if

  end subroutine elastic

  !!
  !! Process inelastic scattering
  !!
  subroutine inelastic(self, p, collDat, thisCycle, nextCycle)
    class(neutronCEimp), intent(inout)     :: self
    class(particle), intent(inout)         :: p
    type(collisionData), intent(inout)     :: collDat
    class(particleDungeon),intent(inout)   :: thisCycle
    class(particleDungeon),intent(inout)   :: nextCycle
    class(uncorrelatedReactionCE), pointer :: reac
    character(100),parameter  :: Here =' inelastic (neutronCEimp_class.f90)'

    ! Invert inelastic scattering and Get reaction
    collDat % MT = self % nuc % invertInelastic(p % E, p % pRNG)
    reac => uncorrelatedReactionCE_CptrCast( self % xsData % getReaction(collDat % MT, collDat % nucIdx))
    if(.not.associated(reac)) call fatalError(Here, "Failed to get scattering reaction")

    ! Scatter particle
    if (reac % inCMFrame()) then
      collDat % A =  self % nuc % getMass()
      call self % scatterFromFixed(p, collDat, reac)
    else
      call self % scatterInLAB(p, collDat, reac)
    end if

    ! Apply weigth change
    p % w = p % w * reac % release(p % E)

  end subroutine inelastic

  !!
  !! Apply cutoffs
  !!
  subroutine cutoffs(self, p, collDat, thisCycle, nextCycle)
    class(neutronCEimp), intent(inout)   :: self
    class(particle), intent(inout)       :: p
    type(collisionData), intent(inout)   :: collDat
    class(particleDungeon),intent(inout) :: thisCycle
    class(particleDungeon),intent(inout) :: nextCycle
    real(defReal), dimension(3)          :: val
    real(defReal)                        :: minWgt, maxWgt, avWgt

    if (p % E < self % minE) then
      p % isDead = .true.

    ! Weight Windows treatment
    elseif (self % weightWindows) then
      val = self % weightWindowsMap % at(p)
      minWgt = val(1)
      maxWgt = val(2)
      avWgt  = val(3)

      ! If a particle is outside the WW map and all the weight limits
      ! are zero nothing happens. NOTE: this holds for positive weights only
      if ((p % w > maxWgt) .and. (maxWgt /= ZERO)) then
        call self % split(p, thisCycle, maxWgt)
      elseif (p % w < minWgt) then
        call self % russianRoulette(p, avWgt)
      end if

    ! Splitting with fixed threshold
    elseif ((self % splitting) .and. (p % w > self % maxWgt)) then
      call self % split(p, thisCycle, self % maxWgt)

    ! Roulette with fixed threshold and survival weight
    elseif ((self % roulette) .and. (p % w < self % minWgt)) then
      call self % russianRoulette(p, self % avWgt)

    end if

  end subroutine cutoffs

  !!
  !! Perform Russian roulette on a particle
  !!
  subroutine russianRoulette(self, p, avWgt)
    class(neutronCEimp), intent(inout) :: self
    class(particle), intent(inout)     :: p
    real(defReal), intent(in)          :: avWgt

    if (p % pRNG % get() < (ONE - p % w/avWgt)) then
      p % isDead = .true.
    else
      p % w = avWgt
    end if

  end subroutine russianRoulette

  !!
  !! Split particle which has too large a weight
  !!
  subroutine split(self, p, thisCycle, maxWgt)
    class(neutronCEimp), intent(inout)    :: self
    class(particle), intent(inout)        :: p
    class(particleDungeon), intent(inout) :: thisCycle
    real(defReal), intent(in)             :: maxWgt
    integer(shortInt)                     :: mult, i

    ! This value must be at least 2
    mult = ceiling(p % w/maxWgt)

    ! Decrease weight
    p % w = p % w/mult

    ! Add split particle's to the dungeon
    do i = 1,mult-1
      call thisCycle % detain(p)
    end do

  end subroutine split

  !!
  !! Subroutine to perform scattering in LAB frame
  !! Returns mu -> cos of deflection angle in LAB frame
  !!
  subroutine scatterInLAB(self, p, collDat, reac)
    class(neutronCEimp), intent(inout)        :: self
    class(particle), intent(inout)            :: p
    type(collisionData), intent(inout)        :: collDat
    class(uncorrelatedReactionCE), intent(in) :: reac
    real(defReal)                             :: phi    ! Azimuthal scatter angle
    real(defReal)                             :: E_out, mu
    integer(shortInt)                         :: MT, nucIdx

    ! Read data
    MT = collDat % MT
    nucIdx = collDat % nucIdx

    ! Sample scattering angles and post-collision energy
    call reac % sampleOut(mu, phi, E_out, p % E, p % pRNG)

    ! Update neutron state
    p % E = E_out
    call p % rotate(mu, phi)
    collDat % muL = mu

  end subroutine scatterInLAB

  !!
  !! Subroutine to perform scattering from stationary target.
  !! Returns mu -> cos of deflection angle in LAB frame
  !!
  subroutine scatterFromFixed(self, p, collDat, reac)
    class(neutronCEimp), intent(inout)         :: self
    class(particle), intent(inout)             :: p
    type(collisionData), intent(inout)         :: collDat
    class(uncorrelatedReactionCE), intent(in)  :: reac
    real(defReal)                              :: phi
    real(defReal)                              :: E_out
    real(defReal)                              :: E_outCM, mu
    integer(shortInt)                          :: MT, nucIdx

    ! Read data
    MT     = collDat % MT
    nucIdx = collDat % nucIdx

    ! Sample mu , phi and outgoing energy
    call reac % sampleOut(mu, phi, E_outCM, p % E, p % pRNG)

    ! Save incident energy
    E_out = p % E

    if( MT == N_N_elastic) then
      call asymptoticScatter(E_out, mu, collDat % A)

    else
      call asymptoticInelasticScatter(E_out, mu, E_outCM, collDat % A)

    end if

    ! Update particle state
    call p % rotate(mu, phi)
    p % E = E_out
    collDat % muL = mu

  end subroutine scatterFromFixed

  !!
  !! Subroutine to perform scattering from moving target
  !! Supports only elastic collisions
  !!
  subroutine scatterFromMoving(self, p, collDat, reac)
    class(neutronCEimp), intent(inout)         :: self
    class(particle), intent(inout)             :: p
    type(collisionData),intent(inout)          :: collDat
    class(uncorrelatedReactionCE), intent(in)  :: reac
    integer(shortInt)                          :: MT, nucIdx
    real(defReal)                              :: A, kT, mu
    real(defReal),dimension(3)                 :: V_n           ! Neutron velocity (vector)
    real(defReal)                              :: U_n           ! Neutron speed (scalar)
    real(defReal),dimension(3)                 :: dir_pre       ! Pre-collision direction
    real(defReal),dimension(3)                 :: dir_post      ! Post-collicion direction
    real(defReal),dimension(3)                 :: V_t, V_cm     ! Target and CM velocity
    real(defReal)                              :: phi, dummy

    ! Read data
    MT     = collDat % MT
    nucIdx = collDat % nucIdx
    A      = collDat % A
    kT     = collDat % kT

    ! Get neutron direction and velocity
    dir_pre = p % dirGlobal()
    V_n     = dir_pre * sqrt(p % E)

    ! Sample velocity of target
    V_t = targetVelocity_constXS(p % E, dir_pre, A, kT, p % pRNG)

    ! Calculate Centre-of-Mass velocity
    V_cm = (V_n + V_t *A)/(A+1)

    ! Move Neutron velocity to CM frame, store speed and calculate new normalised direction
    V_n = V_n - V_cm
    U_n = norm2(V_n)
    V_n = V_n / U_n

    ! Sample mu and phi in CM frame
    call reac % sampleOut(mu, phi, dummy, p % E, p % pRNG)

    ! Obtain post collision speed
    V_n = rotateVector(V_n, mu, phi) * U_n

    ! Return to LAB frame
    V_n = V_n + V_cm

    ! Calculate new neutron speed and direction
    U_n = norm2(V_n)
    dir_post = V_n / U_n

    ! Update particle state and calculate mu in LAB frame
    p % E = U_n * U_n
    call p % point(dir_post)
    collDat % muL = dot_product(dir_pre, dir_post)
  end subroutine scatterFromMoving


end module neutronCEimp_class<|MERGE_RESOLUTION|>--- conflicted
+++ resolved
@@ -56,7 +56,6 @@
   !!  avgWgt  -> weight of a particle on surviving splitting (optional)
   !!  impAbs  -> is implicit capture performed? (off by default)
   !!  impGen  -> are fission sites generated implicitly? (on by default)
-<<<<<<< HEAD
   !!  tresh_E -> Energy treshold for explicit treatment of target nuclide movement [-].
   !!             Target movment is sampled if neutron energy E < kT * tresh_E where
   !!             kT is target material temperature in [MeV]. (default = 400.0)
@@ -81,30 +80,6 @@
   !!   #impAbs         <logical>;#
   !!   #impGen         <logical>;#
   !!   #weightWindows  <logical>;#
-=======
-  !!  splitting -> splits particles above certain weight (on by default)
-  !!  roulette  -> roulettes particles below certain weight (off by defautl)
-  !!  thresh_E -> Energy threshold for explicit treatment of target nuclide movement [-].
-  !!              Target movment is sampled if neutron energy E < kT * thresh_E where
-  !!              kT is target material temperature in [MeV]. (default = 400.0)
-  !!  thresh_A -> Mass threshold for explicit tratment of target nuclide movement [Mn].
-  !!              Target movment is sampled if target mass A < thresh_A. (default = 1.0)
-  !!
-  !! Sample dictionary input:
-  !!   collProcName {
-  !!   type             neutronCEimp;
-  !!   #minEnergy       <real>;#
-  !!   #maxEnergy       <real>;#
-  !!   #energyThreshold <real>;#
-  !!   #massThreshold   <real>;#
-  !!   #splitting       <logical>;#
-  !!   #roulette        <logical>;#
-  !!   #minWgt          <real>;#
-  !!   #maxWgt          <real>;#
-  !!   #avgWgt          <real>;#
-  !!   #impAbs          <logical>;#
-  !!   #impGen          <logical>;#
->>>>>>> 73f865c0
   !!   }
   !!
   type, public, extends(collisionProcessor) :: neutronCEimp
