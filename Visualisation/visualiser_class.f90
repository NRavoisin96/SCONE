!!
!! The visualiser object
!!
module visualiser_class

  use numPrecision
  use universalVariables
  use genericProcedures, only: fatalError
  use commandLineUI,     only: getInputFile
  use dictionary_class,  only: dictionary
  use geometry_inter,    only: geometry
  use outputVTK_class

  implicit none
  private

  !!
  !! Object responsible for controlling visualisation
  !!
  !! Object that creates images relating to SCONE geometries
  !! Should be extensible for adding different visualisation methods
  !! Recieves and generates data for visualisation
  !! Requires a dictionary input which specifies the procedures to call
  !! Presently supports: VTK voxel mesh creation
  !!
  !! Private members:
  !!   name    -> name to be used for generating output files (corresponding to input)
  !!   geom    -> pointer to geometry
  !!   vizDict -> dictionary containing visualisations to be generated
  !!
  !! Interface:
  !!   init    -> initialises visualiser
  !!   makeViz -> constructs requested visualisations
  !!   makeVTK -> constructs VTK files
  !!   kill    -> cleans up visualiser
  !!
  !! Sample dictionary input:
  !!   viz{
  !!     vizDict1{ <outputVTK> }
  !!     #vizDict2{ <outputVTK> }#
  !!   }
  !!
  type, public :: visualiser
    character(nameLen), private       :: name
    class(geometry), pointer, private :: geom => null()
    type(dictionary), private         :: vizDict
  contains
    procedure :: init
    procedure :: makeViz
    procedure :: makeVTK
    procedure :: kill
  end type

contains

  !!
  !! Initialises visualiser
  !!
  !! Provides visualiser with filename for output,
  !! geometry information, and the dictionary decribing
  !! what is to be plotted
  !!
  !! Args:
  !!   geom [inout] -> pointer to the geometry
  !!   vizDict[in]  -> dictionary containing what is to be visualised
  !!
  !! Result:
  !!   Initialised visualiser
  !!
  subroutine init(self, geom, vizDict)
<<<<<<< HEAD
    class(visualiser), intent(inout)        :: self       
    class(geometry), pointer, intent(inout) :: geom
    class(dictionary), intent(in)           :: vizDict
    character(:), allocatable               :: string
=======
    class(visualiser), intent(inout)             :: self
    class(geometry), pointer, intent(inout)      :: geom
    class(dictionary), intent(in)                :: vizDict
    class(dictionary), pointer                   :: tempDict
    character(nameLen),dimension(:), allocatable :: keysArr
    integer(shortInt)                            :: i
    character(nameLen)                           :: type
    character(:), allocatable                    :: string
    character(nameLen) :: here ='init, visualiser_class.f90'
>>>>>>> efd496af

    ! Obtain file name
    call getInputFile(string)
    self % name = string

    ! Point to geometry
    self % geom => geom
    
    ! Store visualisation dictionary
    self % vizDict = vizDict
  
  end subroutine init

  !!
  !! Generate all visualisations specified by vizDict
  !!
  !! Proceed through all dictionaries contained within vizDict
  !! and perform all corresponding visualisations
  !!
  !! Result:
  !!   Visualisation outputs corresponding to dictionary contents
  !!
  !! Errors:
  !!   Returns an error if an unrecognised visualisation is requested
  !!
  subroutine makeViz(self)
    class(visualiser), intent(inout)             :: self       
    class(dictionary), pointer                   :: tempDict
    character(nameLen),dimension(:), allocatable :: keysArr
    integer(shortInt)                            :: i
    character(nameLen)                           :: type
    character(nameLen) :: here ='makeViz (visualiser_class.f90)'

    ! Loop through each sub-dictionary and generate visualisation
    ! (if the visualisation method is available)
    call self % vizDict % keys(keysArr,'dict')

    do i=1,size(keysArr)
      tempDict => self % vizDict % getDictPtr(keysArr(i))
      call tempDict % get(type,'type')
      select case(type)
        case('vtk')
          call self % makeVTK(tempDict)
        case default
          call fatalError(here, 'Unrecognised visualisation - presently only accept vtk')
      end select

    end do

  end subroutine makeViz

  !!
  !! Generate a VTK output
  !!
  !! Creates the VTK file corresponding to the contents of dict
  !!
  !! Args:
  !!   dict [in] -> dictionary containing description of VTK file to be made
  !!
  !! Result:
  !!   A vtk visualisation
  !!
  !! Errors:
  !!   Returns an error if there is an incorrect size for any of the 
  !!   required vtk inputs
  !!
  subroutine makeVTK(self, dict)
    class(visualiser), intent(inout)                :: self
    class(dictionary), intent(in)                   :: dict
    type(outputVTK)                                 :: vtk
    integer(shortInt), dimension(:,:,:), allocatable:: voxelMat
    real(defReal), dimension(:), allocatable        :: corner  ! corner of the mesh
    real(defReal), dimension(:), allocatable        :: center  ! center of the mesh
    real(defReal), dimension(:), allocatable        :: width   ! corner of the mesh
    integer(shortInt), dimension(:), allocatable    :: nVox    ! number of mesh voxels
    character(nameLen)                              :: what
    character(nameLen) :: here ='makeVTK (visualiser_class.f90)'

    call vtk % init(dict)

    ! Identify whether plotting 'material' or 'cellID'
    call dict % getOrDefault(what, 'what', 'material')

    ! Obtain geometry data
    call dict % get(corner, 'corner')
    call dict % get(width, 'width')
    center = corner + width/TWO
    call dict % get(nVox, 'vox')

    if (size(corner) /= 3) then
      call fatalError(here,'Voxel plot requires corner to have 3 values')
    endif
    if (size(width) /= 3) then
      call fatalError(here,'Voxel plot requires width to have 3 values')
    endif
    if (size(nVox) /= 3) then
      call fatalError(here,'Voxel plot requires vox to have 3 values')
    endif
    allocate(voxelMat(nVox(1), nVox(2), nVox(3)))

    ! Have geometry obtain data
    call self % geom % voxelPlot(voxelMat, what, center, width)

    ! In principle, can add multiple data sets to VTK - not done here yet
    ! VTK data set will use 'what' variable as a name
    call vtk % addData(voxelMat, what)
    call vtk % output(self % name)
    call vtk % kill()

  end subroutine makeVTK

<<<<<<< HEAD
  !!
  !! Terminates visualiser
  !!
  !! Cleans up remnants of visualiser once it is no longer needed
  !!
  !! Result:
  !!   An empty visualiser object
  !!
  subroutine kill(self)
    class(visualiser), intent(inout) :: self       

    self % name =''
    self % geom => null()
    call self % vizDict % kill()

  end subroutine kill

end module visualiser_class


=======
end module visualiser_class

>>>>>>> efd496af
<|MERGE_RESOLUTION|>--- conflicted
+++ resolved
@@ -1,222 +1,203 @@
-!!
-!! The visualiser object
-!!
-module visualiser_class
-
-  use numPrecision
-  use universalVariables
-  use genericProcedures, only: fatalError
-  use commandLineUI,     only: getInputFile
-  use dictionary_class,  only: dictionary
-  use geometry_inter,    only: geometry
-  use outputVTK_class
-
-  implicit none
-  private
-
-  !!
-  !! Object responsible for controlling visualisation
-  !!
-  !! Object that creates images relating to SCONE geometries
-  !! Should be extensible for adding different visualisation methods
-  !! Recieves and generates data for visualisation
-  !! Requires a dictionary input which specifies the procedures to call
-  !! Presently supports: VTK voxel mesh creation
-  !!
-  !! Private members:
-  !!   name    -> name to be used for generating output files (corresponding to input)
-  !!   geom    -> pointer to geometry
-  !!   vizDict -> dictionary containing visualisations to be generated
-  !!
-  !! Interface:
-  !!   init    -> initialises visualiser
-  !!   makeViz -> constructs requested visualisations
-  !!   makeVTK -> constructs VTK files
-  !!   kill    -> cleans up visualiser
-  !!
-  !! Sample dictionary input:
-  !!   viz{
-  !!     vizDict1{ <outputVTK> }
-  !!     #vizDict2{ <outputVTK> }#
-  !!   }
-  !!
-  type, public :: visualiser
-    character(nameLen), private       :: name
-    class(geometry), pointer, private :: geom => null()
-    type(dictionary), private         :: vizDict
-  contains
-    procedure :: init
-    procedure :: makeViz
-    procedure :: makeVTK
-    procedure :: kill
-  end type
-
-contains
-
-  !!
-  !! Initialises visualiser
-  !!
-  !! Provides visualiser with filename for output,
-  !! geometry information, and the dictionary decribing
-  !! what is to be plotted
-  !!
-  !! Args:
-  !!   geom [inout] -> pointer to the geometry
-  !!   vizDict[in]  -> dictionary containing what is to be visualised
-  !!
-  !! Result:
-  !!   Initialised visualiser
-  !!
-  subroutine init(self, geom, vizDict)
-<<<<<<< HEAD
-    class(visualiser), intent(inout)        :: self       
-    class(geometry), pointer, intent(inout) :: geom
-    class(dictionary), intent(in)           :: vizDict
-    character(:), allocatable               :: string
-=======
-    class(visualiser), intent(inout)             :: self
-    class(geometry), pointer, intent(inout)      :: geom
-    class(dictionary), intent(in)                :: vizDict
-    class(dictionary), pointer                   :: tempDict
-    character(nameLen),dimension(:), allocatable :: keysArr
-    integer(shortInt)                            :: i
-    character(nameLen)                           :: type
-    character(:), allocatable                    :: string
-    character(nameLen) :: here ='init, visualiser_class.f90'
->>>>>>> efd496af
-
-    ! Obtain file name
-    call getInputFile(string)
-    self % name = string
-
-    ! Point to geometry
-    self % geom => geom
-    
-    ! Store visualisation dictionary
-    self % vizDict = vizDict
-  
-  end subroutine init
-
-  !!
-  !! Generate all visualisations specified by vizDict
-  !!
-  !! Proceed through all dictionaries contained within vizDict
-  !! and perform all corresponding visualisations
-  !!
-  !! Result:
-  !!   Visualisation outputs corresponding to dictionary contents
-  !!
-  !! Errors:
-  !!   Returns an error if an unrecognised visualisation is requested
-  !!
-  subroutine makeViz(self)
-    class(visualiser), intent(inout)             :: self       
-    class(dictionary), pointer                   :: tempDict
-    character(nameLen),dimension(:), allocatable :: keysArr
-    integer(shortInt)                            :: i
-    character(nameLen)                           :: type
-    character(nameLen) :: here ='makeViz (visualiser_class.f90)'
-
-    ! Loop through each sub-dictionary and generate visualisation
-    ! (if the visualisation method is available)
-    call self % vizDict % keys(keysArr,'dict')
-
-    do i=1,size(keysArr)
-      tempDict => self % vizDict % getDictPtr(keysArr(i))
-      call tempDict % get(type,'type')
-      select case(type)
-        case('vtk')
-          call self % makeVTK(tempDict)
-        case default
-          call fatalError(here, 'Unrecognised visualisation - presently only accept vtk')
-      end select
-
-    end do
-
-  end subroutine makeViz
-
-  !!
-  !! Generate a VTK output
-  !!
-  !! Creates the VTK file corresponding to the contents of dict
-  !!
-  !! Args:
-  !!   dict [in] -> dictionary containing description of VTK file to be made
-  !!
-  !! Result:
-  !!   A vtk visualisation
-  !!
-  !! Errors:
-  !!   Returns an error if there is an incorrect size for any of the 
-  !!   required vtk inputs
-  !!
-  subroutine makeVTK(self, dict)
-    class(visualiser), intent(inout)                :: self
-    class(dictionary), intent(in)                   :: dict
-    type(outputVTK)                                 :: vtk
-    integer(shortInt), dimension(:,:,:), allocatable:: voxelMat
-    real(defReal), dimension(:), allocatable        :: corner  ! corner of the mesh
-    real(defReal), dimension(:), allocatable        :: center  ! center of the mesh
-    real(defReal), dimension(:), allocatable        :: width   ! corner of the mesh
-    integer(shortInt), dimension(:), allocatable    :: nVox    ! number of mesh voxels
-    character(nameLen)                              :: what
-    character(nameLen) :: here ='makeVTK (visualiser_class.f90)'
-
-    call vtk % init(dict)
-
-    ! Identify whether plotting 'material' or 'cellID'
-    call dict % getOrDefault(what, 'what', 'material')
-
-    ! Obtain geometry data
-    call dict % get(corner, 'corner')
-    call dict % get(width, 'width')
-    center = corner + width/TWO
-    call dict % get(nVox, 'vox')
-
-    if (size(corner) /= 3) then
-      call fatalError(here,'Voxel plot requires corner to have 3 values')
-    endif
-    if (size(width) /= 3) then
-      call fatalError(here,'Voxel plot requires width to have 3 values')
-    endif
-    if (size(nVox) /= 3) then
-      call fatalError(here,'Voxel plot requires vox to have 3 values')
-    endif
-    allocate(voxelMat(nVox(1), nVox(2), nVox(3)))
-
-    ! Have geometry obtain data
-    call self % geom % voxelPlot(voxelMat, what, center, width)
-
-    ! In principle, can add multiple data sets to VTK - not done here yet
-    ! VTK data set will use 'what' variable as a name
-    call vtk % addData(voxelMat, what)
-    call vtk % output(self % name)
-    call vtk % kill()
-
-  end subroutine makeVTK
-
-<<<<<<< HEAD
-  !!
-  !! Terminates visualiser
-  !!
-  !! Cleans up remnants of visualiser once it is no longer needed
-  !!
-  !! Result:
-  !!   An empty visualiser object
-  !!
-  subroutine kill(self)
-    class(visualiser), intent(inout) :: self       
-
-    self % name =''
-    self % geom => null()
-    call self % vizDict % kill()
-
-  end subroutine kill
-
-end module visualiser_class
-
-
-=======
-end module visualiser_class
-
->>>>>>> efd496af
+!!
+!! The visualiser object
+!!
+module visualiser_class
+
+  use numPrecision
+  use universalVariables
+  use genericProcedures, only: fatalError
+  use commandLineUI,     only: getInputFile
+  use dictionary_class,  only: dictionary
+  use geometry_inter,    only: geometry
+  use outputVTK_class
+
+  implicit none
+  private
+
+  !!
+  !! Object responsible for controlling visualisation
+  !!
+  !! Object that creates images relating to SCONE geometries
+  !! Should be extensible for adding different visualisation methods
+  !! Recieves and generates data for visualisation
+  !! Requires a dictionary input which specifies the procedures to call
+  !! Presently supports: VTK voxel mesh creation
+  !!
+  !! Private members:
+  !!   name    -> name to be used for generating output files (corresponding to input)
+  !!   geom    -> pointer to geometry
+  !!   vizDict -> dictionary containing visualisations to be generated
+  !!
+  !! Interface:
+  !!   init    -> initialises visualiser
+  !!   makeViz -> constructs requested visualisations
+  !!   makeVTK -> constructs VTK files
+  !!   kill    -> cleans up visualiser
+  !!
+  !! Sample dictionary input:
+  !!   viz{
+  !!     vizDict1{ <outputVTK> }
+  !!     #vizDict2{ <outputVTK> }#
+  !!   }
+  !!
+  type, public :: visualiser
+    character(nameLen), private       :: name
+    class(geometry), pointer, private :: geom => null()
+    type(dictionary), private         :: vizDict
+  contains
+    procedure :: init
+    procedure :: makeViz
+    procedure :: makeVTK
+    procedure :: kill
+  end type
+
+contains
+
+  !!
+  !! Initialises visualiser
+  !!
+  !! Provides visualiser with filename for output,
+  !! geometry information, and the dictionary decribing
+  !! what is to be plotted
+  !!
+  !! Args:
+  !!   geom [inout] -> pointer to the geometry
+  !!   vizDict[in]  -> dictionary containing what is to be visualised
+  !!
+  !! Result:
+  !!   Initialised visualiser
+  !!
+  subroutine init(self, geom, vizDict)
+    class(visualiser), intent(inout)        :: self       
+    class(geometry), pointer, intent(inout) :: geom
+    class(dictionary), intent(in)           :: vizDict
+    character(:), allocatable               :: string
+
+    ! Obtain file name
+    call getInputFile(string)
+    self % name = string
+
+    ! Point to geometry
+    self % geom => geom
+    
+    ! Store visualisation dictionary
+    self % vizDict = vizDict
+  
+  end subroutine init
+
+  !!
+  !! Generate all visualisations specified by vizDict
+  !!
+  !! Proceed through all dictionaries contained within vizDict
+  !! and perform all corresponding visualisations
+  !!
+  !! Result:
+  !!   Visualisation outputs corresponding to dictionary contents
+  !!
+  !! Errors:
+  !!   Returns an error if an unrecognised visualisation is requested
+  !!
+  subroutine makeViz(self)
+    class(visualiser), intent(inout)             :: self       
+    class(dictionary), pointer                   :: tempDict
+    character(nameLen),dimension(:), allocatable :: keysArr
+    integer(shortInt)                            :: i
+    character(nameLen)                           :: type
+    character(nameLen) :: here ='makeViz (visualiser_class.f90)'
+
+    ! Loop through each sub-dictionary and generate visualisation
+    ! (if the visualisation method is available)
+    call self % vizDict % keys(keysArr,'dict')
+
+    do i=1,size(keysArr)
+      tempDict => self % vizDict % getDictPtr(keysArr(i))
+      call tempDict % get(type,'type')
+      select case(type)
+        case('vtk')
+          call self % makeVTK(tempDict)
+        case default
+          call fatalError(here, 'Unrecognised visualisation - presently only accept vtk')
+      end select
+
+    end do
+
+  end subroutine makeViz
+
+  !!
+  !! Generate a VTK output
+  !!
+  !! Creates the VTK file corresponding to the contents of dict
+  !!
+  !! Args:
+  !!   dict [in] -> dictionary containing description of VTK file to be made
+  !!
+  !! Result:
+  !!   A vtk visualisation
+  !!
+  !! Errors:
+  !!   Returns an error if there is an incorrect size for any of the 
+  !!   required vtk inputs
+  !!
+  subroutine makeVTK(self, dict)
+    class(visualiser), intent(inout)                :: self
+    class(dictionary), intent(in)                   :: dict
+    type(outputVTK)                                 :: vtk
+    integer(shortInt), dimension(:,:,:), allocatable:: voxelMat
+    real(defReal), dimension(:), allocatable        :: corner  ! corner of the mesh
+    real(defReal), dimension(:), allocatable        :: center  ! center of the mesh
+    real(defReal), dimension(:), allocatable        :: width   ! corner of the mesh
+    integer(shortInt), dimension(:), allocatable    :: nVox    ! number of mesh voxels
+    character(nameLen)                              :: what
+    character(nameLen) :: here ='makeVTK (visualiser_class.f90)'
+
+    call vtk % init(dict)
+
+    ! Identify whether plotting 'material' or 'cellID'
+    call dict % getOrDefault(what, 'what', 'material')
+
+    ! Obtain geometry data
+    call dict % get(corner, 'corner')
+    call dict % get(width, 'width')
+    center = corner + width/TWO
+    call dict % get(nVox, 'vox')
+
+    if (size(corner) /= 3) then
+      call fatalError(here,'Voxel plot requires corner to have 3 values')
+    endif
+    if (size(width) /= 3) then
+      call fatalError(here,'Voxel plot requires width to have 3 values')
+    endif
+    if (size(nVox) /= 3) then
+      call fatalError(here,'Voxel plot requires vox to have 3 values')
+    endif
+    allocate(voxelMat(nVox(1), nVox(2), nVox(3)))
+
+    ! Have geometry obtain data
+    call self % geom % voxelPlot(voxelMat, what, center, width)
+
+    ! In principle, can add multiple data sets to VTK - not done here yet
+    ! VTK data set will use 'what' variable as a name
+    call vtk % addData(voxelMat, what)
+    call vtk % output(self % name)
+    call vtk % kill()
+
+  end subroutine makeVTK
+
+  !!
+  !! Terminates visualiser
+  !!
+  !! Cleans up remnants of visualiser once it is no longer needed
+  !!
+  !! Result:
+  !!   An empty visualiser object
+  !!
+  subroutine kill(self)
+    class(visualiser), intent(inout) :: self       
+
+    self % name =''
+    self % geom => null()
+    call self % vizDict % kill()
+
+  end subroutine kill
+
+end module visualiser_class