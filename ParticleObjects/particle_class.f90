module particle_class

  use numPrecision
  use universalVariables
  use genericProcedures
  use coord_class,       only : coordList
  use RNG_class,         only : RNG

  implicit none
  private

  !!
  !! Particle types paramethers
  !!
  integer(shortInt), parameter,public :: P_NEUTRON = 1,&
                                         P_PHOTON  = 2

  !!
  !! Public particle type procedures
  !!
  public :: verifyType
  public :: printType

  !!
  !! Particle compressed for storage
  !!
  !! Public Members:
  !!   wgt      -> Weight of the particle
  !!   r        -> Global Position of the particle [cm]
  !!   dir      -> Direction vector of the particle (normalised to 1.0)
  !!   E        -> Energy of the particle [MeV]
  !!   G        -> Energy Group of the particle
  !!   isMG     -> True if particle uses MG data
  !!   type     -> Physical Type of the particle (NEUTRON, PHOTON etc.)
  !!   time     -> Position in time of the particle [s]
  !!   matIdx   -> material Index in which particle is present
  !!   cellIdx  -> Cell Index at the lowest level in which particle is present
  !!   uniqueID -> Unique ID of the cell at the lowest level in which particle is present
  !!   collisionN -> Number of collisions the particle went through
  !!
  !! Interface:
  !!   assignemnt(=)  -> Build particleState from particle
  !!   operator(.eq.) -> Return True if particle are exactly the same
  !!   display        -> Print debug information about the state to the console
  !!
  type, public :: particleState
    real(defReal)              :: wgt  = ZERO       ! Particle weight
    real(defReal),dimension(3) :: r    = ZERO       ! Global position
    real(defReal),dimension(3) :: dir  = ZERO       ! Global direction
    real(defReal)              :: E    = ZERO       ! Energy
    integer(shortInt)          :: G    = 0          ! Energy group
    logical(defBool)           :: isMG = .false.    ! Is neutron multi-group
    integer(shortInt)          :: type = P_NEUTRON  ! Particle physical type
    real(defReal)              :: time = ZERO       ! Particle time position
    integer(shortInt)          :: matIdx   = -1     ! Material index where particle is
    integer(shortInt)          :: cellIdx  = -1     ! Cell idx at the lowest coord level
    integer(shortInt)          :: uniqueID = -1     ! Unique id at the lowest coord level
<<<<<<< HEAD
    integer(shortInt)          :: splitCount = 0    ! Counter of number of splits
=======
    integer(shortInt)          :: collisionN = 0    ! Number of collisions
>>>>>>> 7a5c199d
  contains
    generic    :: assignment(=)  => fromParticle
    generic    :: operator(.eq.) => equal_particleState
    procedure  :: display        => display_particleState
    procedure  :: fromParticle   => particleState_fromParticle
    procedure  :: kill           => kill_particleState

    ! Private procedures
    procedure,private :: equal_particleState
  end type particleState

!  !!
!  !! Archived state of the particle used for tallying transitions, fission matrixes etc.
!  !!
!  type, public,extends(phaseCoord) ::
!  contains
!    generic    :: operator(.eq.) => equal_particleState
!    procedure :: fromParticle    => particleState_fromParticle
!
!    ! Private procedures
!    procedure,private :: equal_particleState
!  end type

  !!
  !! This type represents particle
  !!
  !! In current form it was designed to support neutron and other neutral particles
  !! By extension(inheritance) support for photons or charged particles could be introduced
  !!
  !! In addition to representing a particle by physical parameters, it containes additional
  !! data like RNG pointer. This is to enable access to objects associated with a particlular
  !! particle history from anywhere where a particle was passed. This it works kind of like a
  !! global scope for a specific particle. Such setup should enable particle to control how it
  !! is beeing processed during Monte Carlo transport.
  !!
  !! Particle also contains snapshots (states) at privious points in its history. This is used
  !! for tallying. It is necessary to compare current state with the earlier state to score e.g.
  !! collision probabilities.
  !!
  type, public :: particle
    ! Particle phase space data
    type(coordList)            :: coords
    real(defReal)              :: E         ! Particle Energy
    integer(shortInt)          :: G         ! Particle Energy Group
    real(defReal)              :: w         ! Particle Weight
    real(defReal)              :: time      ! Particle time point

    ! Particle flags
    real(defReal)              :: w0             ! Particle initial weight (for implicit, variance reduction...)
    logical(defBool)           :: isDead
    logical(defBool)           :: isMG
    real(defReal)              :: timeMax = ZERO ! Maximum neutron time before cut-off
    integer(shortInt)          :: fate = 0       ! Neutron's fate after being subjected to an operator
    integer(shortInt)          :: type           ! Particle type
    integer(shortInt)          :: collisionN = 0 ! Index of the number of collisions the particle went through

    ! Particle processing information
    class(RNG), pointer        :: pRNG  => null()  ! Pointer to RNG associated with the particle
    real(defReal)              :: k_eff            ! Value of default keff for implicit source generation
    integer(shortInt)          :: geomIdx          ! Index of the geometry used by the particle
<<<<<<< HEAD
    integer(shortInt)          :: splitCount = 0   ! Counter of number of splits
=======
>>>>>>> 7a5c199d

    ! Archived snapshots of previous states
    type(particleState)        :: preHistory
    type(particleState)        :: preTransition
    type(particleState)        :: prePath
    type(particleState)        :: preCollision

  contains
     ! Build procedures
    generic              :: build => buildCE, buildMG
    generic              :: assignment(=) => particle_fromParticleState

    ! Inquiry about coordinates
    procedure                  :: rLocal
    procedure                  :: rGlobal
    procedure                  :: dirLocal
    procedure                  :: dirGlobal
    procedure                  :: nesting
    procedure                  :: getCellIdx
    procedure                  :: getUniIdx
    procedure                  :: matIdx
    procedure, non_overridable :: getType

    ! Operations on coordinates
    procedure            :: moveGlobal
    procedure            :: moveLocal
    procedure            :: rotate
    procedure            :: teleport
    procedure            :: point
    procedure            :: takeAboveGeom
    procedure            :: setMatIdx

    ! Save particle state information
    procedure, non_overridable  :: savePreHistory
    procedure, non_overridable  :: savePreTransition
    procedure, non_overridable  :: savePrePath
    procedure, non_overridable  :: savePreCollision

    ! Debug procedures
    procedure            :: display => display_particle
    procedure            :: typeToChar

    !! Private - Implementation specific procedures
    procedure,private                   :: buildCE
    procedure,private                   :: buildMG
    procedure,non_overridable,private   :: particle_fromParticleState

  end type particle

contains

!!<><><><><><><>><><><><><><><><><><><>><><><><><><><><><><><><><><><><><><><><><><><><><><><><><><>
!! Particle build and assignment procedures
!!<><><><><><><>><><><><><><><><><><><>><><><><><><><><><><><><><><><><><><><><><><><><><><><><><><>

  !!
  !! Initialise CE particle
  !! Necessary arguments:
  !!   r   -> Global Position
  !!   dir -> Global direction
  !!   E   -> Energy [MeV]
  !!   w   -> particle weight
  !! Optional arguments:
  !!   t   -> particle time (default = 0.0)
  !!   type-> particle type (default = P_NEUTRON)
  !!
  pure subroutine buildCE(self, r, dir, E, w, t, type)
    class(particle), intent(inout)          :: self
    real(defReal),dimension(3),intent(in)   :: r
    real(defReal),dimension(3),intent(in)   :: dir
    real(defReal),intent(in)                :: E
    real(defReal),intent(in)                :: w
    real(defReal),optional,intent(in)       :: t
    integer(shortInt),intent(in),optional   :: type

    call self % coords % init(r, dir)
    self % E  = E
    self % w  = w
    self % w0 = w

    self % isDead = .false.
    self % isMG   = .false.

    if(present(t)) then
      self % time = t
    else
      self % time = ZERO
    end if

    if(present(type)) then
      self % type = type
    else
      self % type = P_NEUTRON
    end if

  end subroutine buildCE

  !!
  !! Initialise MG particle
  !! Necessary arguments:
  !!   r   -> Global Position
  !!   dir -> Global direction
  !!   G   -> Energy Group
  !!   w   -> particle weight
  !! Optional arguments:
  !!   t   -> particle time (default = 0.0)
  !!   type-> particle type (default = P_NEUTRON)
  !!
  subroutine buildMG(self, r, dir, G, w, t, type)
    class(particle), intent(inout)          :: self
    real(defReal),dimension(3),intent(in)   :: r
    real(defReal),dimension(3),intent(in)   :: dir
    real(defReal),intent(in)                :: w
    integer(shortInt),intent(in)            :: G
    real(defReal),intent(in),optional       :: t
    integer(shortInt),intent(in),optional   :: type

    call self % coords % init(r, dir)
    self % G  = G
    self % w  = w
    self % w0 = w

    self % isDead = .false.
    self % isMG   = .true.

    if(present(t)) then
      self % time = t
    else
      self % time = ZERO
    end if

    if(present(type)) then
      self % type = type
    else
      self % type = P_NEUTRON
    end if

  end subroutine buildMG

  !!
  !! Copy phase coordinates into particle
  !!
  pure subroutine particle_fromParticleState(LHS,RHS)
    class(particle), intent(inout)   :: LHS
    type(particleState), intent(in)  :: RHS

    LHS % w                     = RHS % wgt
    LHS % w0                    = RHS % wgt
    call LHS % takeAboveGeom()
    LHS % coords % lvl(1) % r   = RHS % r
    LHS % coords % lvl(1) % dir = RHS % dir
    LHS % E                     = RHS % E
    LHS % G                     = RHS % G
    LHS % isMG                  = RHS % isMG
    LHS % type                  = RHS % type
    LHS % time                  = RHS % time
<<<<<<< HEAD
    LHS % splitCount            = RHS % splitCount
=======
    LHS % collisionN            = RHS % collisionN
>>>>>>> 7a5c199d

  end subroutine particle_fromParticleState

!!<><><><><><><>><><><><><><><><><><><>><><><><><><><><><><><><><><><><><><><><><><><><><><><><><><>
!! Particle coordinates inquiry procedures
!!<><><><><><><>><><><><><><><><><><><>><><><><><><><><><><><><><><><><><><><><><><><><><><><><><><>

  !!
  !! Return the position either at the deepest nested level or a specified level
  !!
  function rLocal(self,n)result(r)
    class(particle), intent(in)             :: self
    integer(shortInt), intent(in), optional :: n
    real(defReal), dimension(3)             :: r
    integer(shortInt)                       :: n_loc

    if(present(n)) then
      n_loc = n
    else
      n_loc = self % coords % nesting
    end if

    r = self % coords % lvl(n_loc) % r

  end function rLocal

  !!
  !! Return the position at the highest level
  !!
  pure function rGlobal(self)result(r)
    class(particle), intent(in) :: self
    real(defReal), dimension(3) :: r

    r = self % coords % lvl(1) % r

  end function rGlobal

  !!
  !! Return the direction either at the deepest nested level or at a specified level
  !!
  function dirLocal(self,n)result(dir)
    class(particle), intent(in) :: self
    integer(shortInt), optional :: n
    real(defReal), dimension(3) :: dir
    integer(shortInt)           :: n_loc

    if(present(n)) then
      n_loc = n
    else
      n_loc = self % coords % nesting
    end if

    dir = self % coords % lvl(n_loc) % dir

  end function dirLocal

  !!
  !! Return the direction at the highest nesting level
  !!
  function dirGlobal(self)result(dir)
    class(particle), intent(in) :: self
    real(defReal), dimension(3) :: dir

    dir = self % coords % lvl(1) % dir

  end function dirGlobal

  !!
  !! Return the lowest nesting level of the particle
  !!
  function nesting(self) result(n)
    class(particle), intent(in) :: self
    integer(shortInt)           :: n

    n = self % coords % nesting

  end function nesting

  !!
  !! Return cell index at a given nesting level n
  !!  If no n is given return for lowest nesting level
  !!
  pure function getCellIdx(self,n) result(idx)
    class(particle), intent(in)             :: self
    integer(shortInt),optional, intent(in)  :: n
    integer(shortInt)                       :: idx
    integer(shortInt)                       :: n_loc

    if(present(n)) then
      n_loc = n
    else
      n_loc = self % coords % nesting
    end if

    idx = self % coords % lvl(n_loc) % cellIdx

  end function getCellIdx

  !!
  !! Return universe index at a given nesting level n
  !!
  pure function getUniIdx(self,n) result(idx)
    class(particle), intent(in)             :: self
    integer(shortInt),optional, intent(in)  :: n
    integer(shortInt)                       :: idx
    integer(shortInt)                       :: n_loc

    if(present(n)) then
      n_loc = n
    else
      n_loc = self % coords % nesting
    end if

    idx = self % coords % lvl(n_loc) % uniIdx

  end function getUniIdx

  !!
  !! Return current material index
  !!
  pure function matIdx(self) result(Idx)
    class(particle), intent(in) :: self
    integer(shortInt)           :: idx

    idx = self % coords % matIdx

  end function matIdx

  !!
  !! Return one of the particle Tpes defined in universal variables
  !!
  !! Args:
  !!   None
  !!
  !! Result:
  !!   P_NEUTRON_CE, P_NEUTRON_MG
  !!
  !! Errors:
  !!   None
  !!
  pure function getType(self) result(type)
    class(particle), intent(in) :: self
    integer(shortInt)           :: type

    if (self % isMG) then
      type = P_NEUTRON_MG
    else
      type = P_NEUTRON_CE
    end if

  end function getType

!!<><><><><><><>><><><><><><><><><><><>><><><><><><><><><><><><><><><><><><><><><><><><><><><><><><>
!! Particle operations on coordinates procedures
!!<><><><><><><>><><><><><><><><><><><>><><><><><><><><><><><><><><><><><><><><><><><><><><><><><><>

  !!
  !! Move the particle above the geometry
  !! NOTE: regionID & matIdx will be reset!!!
  !!
  subroutine moveGlobal(self,distance)
    class(particle), intent(inout) :: self
    real(defReal), intent(in)      :: distance

    call self % coords % moveGlobal(distance)

  end subroutine moveGlobal

  !!
  !! Move particle in local co-ordinates down to nesting level n
  !!
  subroutine moveLocal(self,distance,n)
    class(particle), intent(inout) :: self
    real(defReal), intent(in)      :: distance
    integer(shortInt), intent(in)  :: n

    call self % coords % moveLocal(distance,n)

  end subroutine moveLocal

  !!
  !! Rotate particle
  !!  mu  -> cosine of deflection from current direction
  !!  phi -> azimuthal angle of rotation
  !!
  subroutine rotate(self,mu,phi)
    class(particle), intent(inout) :: self
    real(defReal), intent(in)      :: mu
    real(defReal), intent(in)      :: phi

    call self % coords % rotate(mu,phi)

  end subroutine rotate

  !!
  !! Place particle at an arbitrary point in above the geometry
  !!
  subroutine teleport(self, r)
    class(particle), intent(inout)          :: self
    real(defReal), dimension(3), intent(in) :: r

    call self % coords % assignPosition(r)

  end subroutine teleport

  !!
  !! Point particle in direction dir in highest nesting level
  !! Propagates new direction to lower levels
  !!
  subroutine point(self, dir)
    class(particle), intent(inout)          :: self
    real(defReal), dimension(3), intent(in) :: dir

    call self % coords % assignDirection(dir)

  end subroutine point

  !!
  !! Resets the particle's nesting level
  !!
  pure subroutine takeAboveGeom(self)
    class(particle), intent(inout) :: self

    call self % coords % takeAboveGeom()

  end subroutine takeAboveGeom

  !!
  !! Set Material index for testing purposes
  !!
  pure subroutine setMatIdx(self,matIdx)
    class(particle), intent(inout) :: self
    integer(shortInt), intent(in)  :: matIdx

    self % coords % matIdx = matIdx

  end subroutine setMatIdx

!!<><><><><><><>><><><><><><><><><><><>><><><><><><><><><><><><><><><><><><><><><><><><><><><><><><>
!! Particle save state procedures
!!<><><><><><><>><><><><><><><><><><><>><><><><><><><><><><><><><><><><><><><><><><><><><><><><><><>

  !!
  !! Save state of the particle at the beginning of history
  !!
  subroutine savePreHistory(self)
    class(particle), intent(inout) :: self

    self % preHistory = self

  end subroutine savePreHistory

  !!
  !! Save state of the particle at the beginning of history
  !!
  subroutine savePreTransition(self)
    class(particle), intent(inout) :: self

    self % preTransition = self

  end subroutine savePreTransition

  !!
  !! Save state of the particle at the beginning of history
  !!
  subroutine savePrePath(self)
    class(particle), intent(inout) :: self

    self % prePath = self

  end subroutine savePrePath

  !!
  !! Save state of the particle at the beginning of history
  !!
  subroutine savePreCollision(self)
    class(particle), intent(inout) :: self

    self % preCollision = self

  end subroutine savePreCollision

!!<><><><><><><>><><><><><><><><><><><>><><><><><><><><><><><><><><><><><><><><><><><><><><><><><><>
!! Particle debug procedures
!!<><><><><><><>><><><><><><><><><><><>><><><><><><><><><><><><><><><><><><><><><><><><><><><><><><>

  !!
  !! Display state of a particle
  !!
  subroutine display_particle(self)
    class(particle), intent(in) :: self
    type(particleState)         :: state

    state = self
    call state % display()
    print *, 'Material: ', self % coords % matIdx

  end subroutine display_particle

  !!
  !! Return character that describes the type of particle
  !!
  function typeToChar(self) result(c)
    class(particle), intent(in) :: self
    character(:), allocatable   :: c
    character(2)                :: eType

    if( self % isMG) then
      eType = 'MG'
    else
      eType = 'CE'
    end if

    c = eType // ' ' // trim(printType( self % type))

  end function typeToChar


!!<><><><><><><>><><><><><><><><><><><>><><><><><><><><><><><><><><><><><><><><><><><><><><><><><><>
!! Particle state and phaseCoord procedures
!!<><><><><><><>><><><><><><><><><><><>><><><><><><><><><><><><><><><><><><><><><><><><><><><><><><>

  !!
  !! Copy particle into phase coordinates
  !!
  subroutine particleState_fromParticle(LHS,RHS)
    class(particleState), intent(out)  :: LHS
    class(particle), intent(in)        :: RHS

    LHS % wgt  = RHS % w
    LHS % r    = RHS % rGlobal()
    LHS % dir  = RHS % dirGlobal()
    LHS % E    = RHS % E
    LHS % G    = RHS % G
    LHS % isMG = RHS % isMG
    LHS % type = RHS % type
    LHS % time = RHS % time

    ! Save all indexes
    LHS % matIdx   = RHS % coords % matIdx
    LHS % uniqueID = RHS % coords % uniqueId
    LHS % cellIdx  = RHS % coords % cell()
<<<<<<< HEAD
    LHS % splitCount = RHS % splitCount
=======
    LHS % collisionN = RHS % collisionN
>>>>>>> 7a5c199d

  end subroutine particleState_fromParticle

  !!
  !! Define equal operation on phase coordinates
  !!  Phase coords are equal if all their components are the same
  !!
  function equal_particleState(LHS,RHS) result(isEqual)
    class(particleState), intent(in) :: LHS
    class(particleState), intent(in) :: RHS
    logical(defBool)              :: isEqual

    isEqual = .true.
    isEqual = isEqual .and. LHS % wgt == RHS % wgt
    isEqual = isEqual .and. all(LHS % r   == RHS % r)
    isEqual = isEqual .and. all(LHS % dir == RHS % dir)
    isEqual = isEqual .and. LHS % time == RHS % time
    isEqual = isEqual .and. LHS % isMG .eqv. RHS % isMG
    isEqual = isEqual .and. LHS % type == RHS % type
    isEqual = isEqual .and. LHS % matIdx   == RHS % matIdx
    isEqual = isEqual .and. LHS % cellIdx  == RHS % cellIdx
    isEqual = isEqual .and. LHS % uniqueID == RHS % uniqueID
    isEqual = isEqual .and. LHS % collisionN == RHS % collisionN

    if( LHS % isMG ) then
      isEqual = isEqual .and. LHS % G == RHS % G
    else
      isEqual = isEqual .and. LHS % E == RHS % E
    end if
  end function equal_particleState

!  !!
!  !! Copy particle state into archive object
!  !!
!  subroutine particleState_fromParticle(LHS,RHS)
!    class(particleState), intent(out) :: LHS
!    class(particle), intent(in)       :: RHS
!
!    ! Call superclass procedure
!    call phaseCoord_fromParticle(LHS,RHS)
!
!  end subroutine particleState_fromParticle

!  !!
!  !! Extend equality definition to particle state
!  !!
!  function equal_particleState(LHS,RHS) result(isEqual)
!    class(particleState), intent(in) :: LHS
!    type(particleState), intent(in)  :: RHS
!    logical(defBool)                 :: isEqual
!
!    ! Call superclass procedure
!    isEqual = equal_phaseCoord(LHS,RHS)
!
!  end function equal_particleState

  !!
  !! Prints state of the phaseCoord
  !!
  subroutine display_particleState(self)
    class(particleState), intent(in) :: self

    print*, 'Position: ', self % r
    print*, 'Direction: ', self % dir
    print*, 'Energy: ', self % E
    print*, 'Group: ', self % G
    print*, 'isMG: ', self % isMG
    print*, 'Weight: ', self % wgt
    print*, 'Time: ', self % time

  end subroutine display_particleState

  !!
  !! Return to uninitialised state
  !!
  elemental subroutine kill_particleState(self)
    class(particleState), intent(inout) :: self

    self % wgt  = ZERO
    self % r    = ZERO
    self % dir  = ZERO
    self % E    = ZERO
    self % G    = 0
    self % isMG = .false.
    self % type = P_NEUTRON
    self % time = ZERO
    self % matIdx   = -1
    self % cellIdx  = -1
    self % uniqueID = -1
<<<<<<< HEAD
    self % splitCount = 0
=======
    self % collisionN = 0
>>>>>>> 7a5c199d

  end subroutine kill_particleState


!!<><><><><><><>><><><><><><><><><><><>><><><><><><><><><><><><><><><><><><><><><><><><><><><><><><>
!! Misc Procedures
!!<><><><><><><>><><><><><><><><><><><>><><><><><><><><><><><><><><><><><><><><><><><><><><><><><><>
  !!
  !! Returns .true. if the integer is valid particle type code
  !! Returns .false. otherwise
  !!
  elemental function verifyType(type) result(isValid)
    integer(shortInt), intent(in) :: type
    logical(defBool)              :: isValid

    isValid = .false.

    ! Check against particles types
    isValid = isValid .or. type == P_NEUTRON
    isValid = isValid .or. type == P_PHOTON

  end function verifyType

  !!
  !! Returns character with a description of particle type
  !!
  pure function printType(type) result(name)
    integer(shortInt), intent(in) :: type
    character(:),allocatable      :: name

    select case(type)
      case(P_NEUTRON)
        name = 'Neutron'

      case(P_PHOTON)
        name = 'Photon'

      case default
        name = 'INVALID PARTICLE TYPE'

    end select
  end function printType

end module particle_class<|MERGE_RESOLUTION|>--- conflicted
+++ resolved
@@ -55,11 +55,8 @@
     integer(shortInt)          :: matIdx   = -1     ! Material index where particle is
     integer(shortInt)          :: cellIdx  = -1     ! Cell idx at the lowest coord level
     integer(shortInt)          :: uniqueID = -1     ! Unique id at the lowest coord level
-<<<<<<< HEAD
     integer(shortInt)          :: splitCount = 0    ! Counter of number of splits
-=======
     integer(shortInt)          :: collisionN = 0    ! Number of collisions
->>>>>>> 7a5c199d
   contains
     generic    :: assignment(=)  => fromParticle
     generic    :: operator(.eq.) => equal_particleState
@@ -120,10 +117,7 @@
     class(RNG), pointer        :: pRNG  => null()  ! Pointer to RNG associated with the particle
     real(defReal)              :: k_eff            ! Value of default keff for implicit source generation
     integer(shortInt)          :: geomIdx          ! Index of the geometry used by the particle
-<<<<<<< HEAD
     integer(shortInt)          :: splitCount = 0   ! Counter of number of splits
-=======
->>>>>>> 7a5c199d
 
     ! Archived snapshots of previous states
     type(particleState)        :: preHistory
@@ -280,11 +274,8 @@
     LHS % isMG                  = RHS % isMG
     LHS % type                  = RHS % type
     LHS % time                  = RHS % time
-<<<<<<< HEAD
     LHS % splitCount            = RHS % splitCount
-=======
     LHS % collisionN            = RHS % collisionN
->>>>>>> 7a5c199d
 
   end subroutine particle_fromParticleState
 
@@ -627,11 +618,8 @@
     LHS % matIdx   = RHS % coords % matIdx
     LHS % uniqueID = RHS % coords % uniqueId
     LHS % cellIdx  = RHS % coords % cell()
-<<<<<<< HEAD
     LHS % splitCount = RHS % splitCount
-=======
     LHS % collisionN = RHS % collisionN
->>>>>>> 7a5c199d
 
   end subroutine particleState_fromParticle
 
@@ -721,11 +709,8 @@
     self % matIdx   = -1
     self % cellIdx  = -1
     self % uniqueID = -1
-<<<<<<< HEAD
     self % splitCount = 0
-=======
     self % collisionN = 0
->>>>>>> 7a5c199d
 
   end subroutine kill_particleState
 
