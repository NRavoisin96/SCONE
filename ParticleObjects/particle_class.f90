--- conflicted
+++ resolved
@@ -55,11 +55,7 @@
     integer(shortInt)          :: matIdx   = -1     ! Material index where particle is
     integer(shortInt)          :: cellIdx  = -1     ! Cell idx at the lowest coord level
     integer(shortInt)          :: uniqueID = -1     ! Unique id at the lowest coord level
-<<<<<<< HEAD
-=======
-    integer(shortInt)          :: splitCount = 0    ! Counter of number of splits
     integer(shortInt)          :: collisionN = 0    ! Number of collisions
->>>>>>> 416db6df
   contains
     generic    :: assignment(=)  => fromParticle
     generic    :: operator(.eq.) => equal_particleState
@@ -277,11 +273,7 @@
     LHS % isMG                  = RHS % isMG
     LHS % type                  = RHS % type
     LHS % time                  = RHS % time
-<<<<<<< HEAD
-=======
-    LHS % splitCount            = RHS % splitCount
     LHS % collisionN            = RHS % collisionN
->>>>>>> 416db6df
 
   end subroutine particle_fromParticleState
 
@@ -624,11 +616,7 @@
     LHS % matIdx   = RHS % coords % matIdx
     LHS % uniqueID = RHS % coords % uniqueId
     LHS % cellIdx  = RHS % coords % cell()
-<<<<<<< HEAD
-=======
-    LHS % splitCount = RHS % splitCount
     LHS % collisionN = RHS % collisionN
->>>>>>> 416db6df
 
   end subroutine particleState_fromParticle
 
@@ -718,11 +706,7 @@
     self % matIdx   = -1
     self % cellIdx  = -1
     self % uniqueID = -1
-<<<<<<< HEAD
-=======
-    self % splitCount = 0
     self % collisionN = 0
->>>>>>> 416db6df
 
   end subroutine kill_particleState
 
