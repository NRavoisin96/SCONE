--- conflicted
+++ resolved
@@ -1,4 +1,3 @@
-<<<<<<< HEAD
 !!
 !! Transport operator for surface tracking
 !!
@@ -126,127 +125,4 @@
 
   end subroutine init
 
-end module transportOperatorST_class
-=======
-!!
-!! Transport operator for delta tracking
-!!
-module transportOperatorST_class
-  use numPrecision
-  use universalVariables
-
-  use genericProcedures,          only : fatalError
-  use particle_class,             only : particle
-  use particleDungeon_class,      only : particleDungeon
-  use dictionary_class,           only : dictionary
-  use RNG_class,                  only : RNG
-
-  ! Superclass
-  use transportOperator_inter,    only : transportOperator, init_super => init
-
-  ! Geometry interfaces
-  use geometry_inter,             only : geometry, distCache
-
-  ! Tally interface
-  use tallyCodes
-  use tallyAdmin_class,           only : tallyAdmin
-
-  ! Nuclear data interfaces
-  use nuclearDatabase_inter,      only : nuclearDatabase
-
-  implicit none
-  private
-
-  !!
-  !! Transport operator that moves a particle with delta tracking
-  !!
-  !! Sample Input Dictionary:
-  !!   trans { type transportOperatorST; cache 0;}
-  !!
-  type, public, extends(transportOperator) :: transportOperatorST
-    logical(defBool)  :: cache = .true.
-  contains
-    procedure :: transit => surfaceTracking
-    procedure :: init
-  end type transportOperatorST
-
-contains
-
-  !!
-  !! Performs surface tracking
-  !!
-  subroutine surfaceTracking(self, p, tally, thisCycle, nextCycle)
-    class(transportOperatorST), intent(inout) :: self
-    class(particle), intent(inout)            :: p
-    type(tallyAdmin), intent(inout)           :: tally
-    class(particleDungeon),intent(inout)      :: thisCycle
-    class(particleDungeon),intent(inout)      :: nextCycle
-    integer(shortInt)                         :: event
-    real(defReal)                             :: sigmaT, dist
-    type(distCache)                           :: cache
-    character(100), parameter :: Here = 'surfaceTracking (transportOperatorST_class.f90)'
-
-    STLoop: do
-
-      ! Obtain the local cross-section
-      if( p % matIdx() == VOID_MAT) then
-        dist = INFINITY
-
-      else
-        sigmaT = self % xsData % getTransMatXS(p, p % matIdx())
-        dist = -log( p % pRNG % get()) / sigmaT
-      end if
-
-      ! Save state before movement
-      call p % savePrePath()
-
-      ! Move to the next stop.
-      if (self % cache) then
-        call self % geom % move_withCache(p % coords, dist, event, cache)
-
-      else
-        call self % geom % move(p % coords, dist, event)
-
-      end if
-
-      ! Send tally report for a path moved
-      call tally % reportPath(p, dist)
-
-      ! Kill particle if it has leaked
-      if( p % matIdx() == OUTSIDE_FILL) then
-        p % isDead = .true.
-        p % fate = LEAK_FATE
-      end if
-
-      ! Give error if the particle somehow ended in an undefined material
-      if (p % matIdx() == UNDEF_MAT) then
-        print *, p % rGlobal()
-        call fatalError(Here, "Particle is in undefined material")
-      end if
-
-      ! Return if particle stoped at collision (not cell boundary)
-      if( event == COLL_EV .or. p % isDead) exit STLoop
-
-    end do STLoop
-
-    call tally % reportTrans(p)
-
-  end subroutine surfaceTracking
-
-  !!
-  !! Initialise surface operator from a dictionary
-  !!
-  !! See transportOperator_inter for details
-  !!
-  subroutine init(self, dict)
-    class(transportOperatorST), intent(inout) :: self
-    class(dictionary), intent(in)             :: dict
-
-    if (dict % isPresent('cache')) then
-      call dict % get(self % cache, 'cache')
-    end if
-
-  end subroutine init
-
-end module transportOperatorST_class
->>>>>>> 665c4854
+end module transportOperatorST_class